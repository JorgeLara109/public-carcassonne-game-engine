from copy import copy, deepcopy
from typing import TYPE_CHECKING
from engine.config.game_config import MAX_NUM_TILES_IN_HAND
from lib.config.map_config import MONASTARY_IDENTIFIER, NUM_PLACEABLE_TILE_TYPES
from lib.interface.events.moves.move_place_meeple import (
    MovePlaceMeeple,
    MovePlaceMeeplePass,
)
from lib.interface.events.moves.move_place_tile import MovePlaceTile
from lib.interface.events.moves.typing import MoveType
from lib.interface.queries.base_query import BaseQuery
from lib.interact.tile import Tile

import string

VALID_PLACEABLE_TILE_TYPES = [f"R{i}" for i in range(1, NUM_PLACEABLE_TILE_TYPES + 1)]
VALID_PLACEABLE_TILE_TYPES.extend(
    string.ascii_uppercase[: string.ascii_uppercase.index("X") + 1]
)

VALID_ROTATIONS = [0, 1, 2, 3]
VALID_MEEPLE_PLACEMENTS = Tile.get_starting_tile().internal_claims.keys()
<<<<<<< HEAD

if TYPE_CHECKING:
    from engine.state.game_state import GameState
=======
>>>>>>> 0372a29e

if TYPE_CHECKING:
    from engine.state.game_state import GameState


class MoveValidator:
    def __init__(self, state: "GameState"):
        self.state = state

    def validate(self, event: MoveType, query: BaseQuery, player_id: int) -> None:
        self._validate_move(event, query, player_id)

        match event:
            case MovePlaceTile() as e:
                self._validate_place_tile(e, query, player_id)
            case MovePlaceMeeple() as e:
                self._validate_place_meeple(e, query, player_id)
            case MovePlaceMeeplePass() as e:
                self._validate_place_meeple_pass(e, query, player_id)

    def _validate_move(self, e: MoveType, query: BaseQuery, player_id: int) -> None:
        if not e.player_id == player_id:
            raise ValueError(
                "You set the move 'player_id' to a player_id other than your own."
            )

    def _validate_place_tile(
        self, e: MovePlaceTile, query: BaseQuery, player_id: int
    ) -> None:
        x, y = e.tile.pos
        tile: Tile

        neighbouring_tiles = {
            edge: Tile.get_external_tile(edge, (x, y), self.state.map._grid)
            for edge in Tile.get_edges()
        }

        # Validate Tile Type
        if e.tile.tile_type not in VALID_PLACEABLE_TILE_TYPES:
            raise ValueError(
                f"You tried placing an invalid tile type - Recieved TileType {e.tile.tile_type}"
            )

        if e.player_tile_index not in range(0, MAX_NUM_TILES_IN_HAND):
            raise ValueError(
                f"You tried placing a tile not in your hand - Incorrect Recieved Tile Index {e.player_tile_index}"
            )

        player = self.state.players[player_id]
        if not any(tile.tile_type == e.tile.tile_type for tile in player.tiles):
            raise ValueError(
                f"You tried placing a tile not in your hand - Tile Type Not in Hand {e.tile.tile_type}"
            )

        tile = self.state.players[player_id]._get_available_tile_type_from_hand(e.tile.tile_type, pop=False)
        tile = deepcopy(tile)
        tile.rotate_clockwise(e.tile.rotation)

        # Validate rotation
        if e.tile.rotation not in VALID_ROTATIONS:
            raise ValueError(
                f"You tried placing with an invalid rotation - Recieved Tile Rotation {e.tile.rotation}"
            )

        # Validate Tile Pos
        if not any(neighbouring_tiles.values()):
            # for row in self.state.map._grid[80:91]:
            #     print([col for col in row[80:91]])

            raise ValueError(
                f"You placed a tile in an empty space - no neighbours at {x, y}"
            )

        for edge, neighbour_tile in neighbouring_tiles.items():
            # for row in self.state.map._grid[80:91]:
            #     print([col for col in row[80:91]])

            if (
                neighbour_tile
                and neighbour_tile.internal_edges[Tile.get_opposite(edge)]
                != tile.internal_edges[edge]
            ):
                raise ValueError(
                    f"You placed a tile in an mismatched position - {edge} mismatch, your edge is {neighbour_tile.internal_edges[Tile.get_opposite(edge)]} != {tile.internal_edges[edge]}"
                )

    def _validate_place_meeple(
        self, e: MovePlaceMeeple, query: BaseQuery, player_id: int
    ) -> None:
        assert self.state.tile_placed is not None
        if self.state.tile_placed.placed_pos != e.tile.pos:
            raise ValueError(f"You placed a meeple on an invalid tile - {e.tile.pos}")

        if self.state.tile_placed.rotation != e.tile.rotation:
            raise ValueError(f"You placed a meeple on a valid tile with an invalid/mismatched rotation - {e.tile.rotation}")

        player = self.state.players[player_id]
        if player._get_available_meeple() is None:
            raise ValueError("You placed a meeple - You don't have one availble")

        if e.placed_on not in VALID_MEEPLE_PLACEMENTS:
            raise ValueError(
                f"You placed a meeple on a invalid structure - Your Strcuture {e.placed_on}"
            )

        if e.placed_on not in [MONASTARY_IDENTIFIER]:
            if self.state._get_claims(self.state.tile_placed, e.placed_on):
                raise ValueError(
                    "You tried placing a meeple on an unclaimable Structure - \
                    adjacent structure claimed by an opponent"
                )

    def _validate_place_meeple_pass(
        self, e: MovePlaceMeeplePass, query: BaseQuery, player_id: int
    ) -> None:
        pass<|MERGE_RESOLUTION|>--- conflicted
+++ resolved
@@ -20,12 +20,6 @@
 
 VALID_ROTATIONS = [0, 1, 2, 3]
 VALID_MEEPLE_PLACEMENTS = Tile.get_starting_tile().internal_claims.keys()
-<<<<<<< HEAD
-
-if TYPE_CHECKING:
-    from engine.state.game_state import GameState
-=======
->>>>>>> 0372a29e
 
 if TYPE_CHECKING:
     from engine.state.game_state import GameState
