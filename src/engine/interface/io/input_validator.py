--- conflicted
+++ resolved
@@ -53,15 +53,12 @@
         x, y = e.tile.pos
         tile: Tile
 
-<<<<<<< HEAD
+        # R3
+        print("Validator recieved tile type", e.tile.tile_type)
+
         for row in self.state.map._grid[80:91]:
             print([col for col in row[80:91]])
             
-=======
-        # R3
-        print("Validator recieved tile type", e.tile.tile_type)
-
->>>>>>> f6e8fee4
         neighbouring_tiles = {
             edge: Tile.get_external_tile(edge, (x, y), self.state.map._grid)
             for edge in Tile.get_edges()
@@ -120,29 +117,13 @@
             edge_structure = tile.internal_edges[edge]
             
             # Flag if there is an edge with a river on this tile.
-<<<<<<< HEAD
-            river_flag = edge_structure == StructureType.RIVER 
-            
+            river_flag = edge_structure== StructureType.RIVER 
             if (neighbour_tile):
                 # Check if edges are aligned with correct structures
                 neighboring_edge = neighbour_tile.internal_edges[Tile.get_opposite(edge)]
                 if (neighboring_edge != edge_structure):
-                    print(tile.tile_type, tile.rotation)
-                    print(neighbour_tile.tile_type, neighbour_tile.rotation)
                     raise ValueError(
-                    f"You placed a tile in an mismatched position - {edge} mismatch, your edge is {tile.internal_edges[edge]} on rotation {tile.rotation} at coordinates {e.tile.pos} != {neighbour_tile.internal_edges[Tile.get_opposite(edge)]} on rotation {neighbour_tile.rotation} at position {neighbour_tile.placed_pos}"
-=======
-
-            river_flag = edge_structure == StructureType.RIVER
-            if neighbour_tile:
-                # Check if edges are aligned with correct structures
-                neighboring_edge = neighbour_tile.internal_edges[
-                    Tile.get_opposite(edge)
-                ]
-                if neighboring_edge != edge_structure:
-                    raise ValueError(
-                        f"You placed a tile in an mismatched position - {edge} mismatch, your edge is {neighbour_tile.internal_edges[Tile.get_opposite(edge)]} != {tile.internal_edges[edge]}"
->>>>>>> f6e8fee4
+                    f"You placed a tile in an mismatched position - {edge} mismatch, your edge is {neighbour_tile.internal_edges[Tile.get_opposite(edge)]} != {tile.internal_edges[edge]}"
                     )
 
                 # Check if we successfully connected a river structure
