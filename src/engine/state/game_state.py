--- conflicted
+++ resolved
@@ -38,17 +38,6 @@
         self.turn_order: list[int] = []
 
     def _connect_players(self):
-<<<<<<< HEAD
-
-        self.players = {
-            i: PlayerState(i, self.catalog[i]["team_id"], PlayerConnection(i))
-            for i in range(NUM_PLAYERS)
-        }
-
-    def replinish_player_cards(self) -> None:
-
-=======
->>>>>>> 0372a29e
         for player in self.players.values():
             player.connect()
 
