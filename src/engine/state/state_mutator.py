from engine.game.tile_subscriber import MonastaryNeighbourSubsciber
from engine.state.game_state import GameState

from lib.config.map_config import MONASTARY_IDENTIFIER
from lib.config.scoring import POINT_LIMIT
from lib.interface.events.event_player_bannned import EventPlayerBanned
from lib.interface.events.event_player_turn_started import EventPlayerTurnStarted
from lib.interface.events.event_player_won import EventPlayerWon
from lib.interface.events.event_river_phase_completed import EventRiverPhaseCompleted
from lib.interface.events.event_game_ended import (
    EventGameEndedCancelled,
    EventGameEndedPointLimitReached,
    EventGameEndedStaleMate,
)
from lib.interface.events.event_game_started import EventGameStarted
from lib.interface.events.event_player_drew_tiles import (
    EventPlayerDrewTiles,
    PublicEventPlayerDrewTiles,
)
from lib.interface.events.event_player_meeple_freed import EventPlayerMeepleFreed
from lib.interface.events.event_tile_placed import (
    EventStartingTilePlaced,
)
from lib.interface.events.moves.move_place_meeple import (
    MovePlaceMeeple,
    MovePlaceMeeplePass,
)
from lib.interface.events.moves.move_place_tile import MovePlaceTile
from lib.interface.events.typing import EventType


class StateMutator:
    def __init__(self, state: GameState) -> None:
        self.state = state

    def commit(self, event: EventType) -> None:
        self.state.event_history.append(event)

        match event:
            case EventGameStarted() as e:
                self._commit_event_game_started(e)

            case EventPlayerDrewTiles() as e:
                self._commit_player_drew_tiles(e)

            case EventPlayerMeepleFreed() as e:
                self._commit_event_player_meeple_freed(e)

            case EventStartingTilePlaced() as e:
                self._commit_event_starting_tile_placed(e)

            case MovePlaceTile() as e:
                self._commit_move_place_tile(e)

            case MovePlaceMeeple() as e:
                self._commit_move_place_meeple(e)

            case MovePlaceMeeplePass() as e:
                self._commit_move_place_meeple_pass(e)

            case PublicEventPlayerDrewTiles() as e:
                self._commit_public_player_drew_tiles(e)

            case EventGameEndedPointLimitReached() as e:
                self._commit_event_game_ended_point_limit(e)

            case EventGameEndedStaleMate() as e:
                self._commit_event_game_ended_stalemate(e)

            case EventGameEndedCancelled() as e:
                self._commit_event_game_ended_cancelled(e)

            case EventPlayerBanned() as e:
                self._commit_event_player_banned(e)

            case EventPlayerTurnStarted() as e:
                self._commit_event_player_turn_started(e)

            case EventPlayerWon() as e:
                self._commit_event_player_won(e)

            case EventRiverPhaseCompleted() as e:
                self._commit_event_river_phase_completed(e)

    def _commit_move_place_tile(self, move: MovePlaceTile) -> None:
        """
        Player Tile Placed Event
        """
        # Get tile from player hand
<<<<<<< HEAD
        tile = self.state.players[move.player_id].tiles[move.player_tile_index]
        while (tile.rotation != move.tile.rotation):
            tile.rotate_clockwise(1)
=======
        tile = self.state.players[move.player_id].tiles.pop(move.player_tile_index)
        tile.rotate_clockwise(move.tile.rotation)
>>>>>>> f6e8fee4

        self.state.map._grid[move.tile.pos[1]][move.tile.pos[0]] = tile
        self.state.map.placed_tiles.append(tile)

        # Keep track of tile placed for meeple placement
        self.state.tile_placed = tile
        tile.placed_pos = move.tile.pos

        # Check for any complete connected componentes
        completed_components = self.state.check_any_complete(tile)

        # Check for base/regular connected components
        for edge in completed_components:
            reward = self.state._get_reward(tile, edge)

            for player_id in self.state._get_claims(tile, edge):
                player = self.state._get_player_from_id(player_id)

                if player:
                    player.points += reward

                    if player.points >= POINT_LIMIT:
                        self.commit(
                            EventGameEndedPointLimitReached(player_id=player.id)
                        )

            meeples_to_return = list(
                self.state._traverse_connected_component(
                    tile,
                    edge,
                    yield_cond=lambda t, e: t.internal_claims[e] is not None,
                )
            )

            for t, e in meeples_to_return:
                meeple = t.internal_claims[e]
                assert meeple is not None

                meeple._free_meeple()
                self.commit(
                    EventPlayerMeepleFreed(
                        player_id=move.player_id,
                        reward=reward,
                        tile=t._to_model(),
                        placed_on=e,
                    )
                )

        # Check for monastary/special completed componentes
        for subscibed_complete in self.state.tile_publisher.check_notify(tile):
            for player_id, reward, t, reward_edge in subscibed_complete._reward():
                self.state.players[player_id].points += reward

                meeple = t.internal_claims[reward_edge]
                assert meeple is not None

                meeple._free_meeple()
                self.commit(
                    EventPlayerMeepleFreed(
                        player_id=player_id,
                        reward=reward,
                        tile=t._to_model(),
                        placed_on=reward_edge,
                    )
                )

    def _commit_move_place_meeple(self, move: MovePlaceMeeple) -> None:
        player = self.state.players[move.player_id]
        assert self.state.tile_placed

        # self.state.tile_placed.internal_claims[move.placed_on] = move.player_id
        meeple = player._get_available_meeple()
        assert meeple is not None

        meeple._place_meeple(self.state.tile_placed, move.placed_on)

        completed_components = self.state.check_any_complete(self.state.tile_placed)

        # This segment checks if player placed a meeple on a completed tile
        if move.placed_on == MONASTARY_IDENTIFIER:
            tile_subsciber = MonastaryNeighbourSubsciber(
                move.tile.pos, player.id, self.state.tile_placed, move.placed_on
            )
            tile_subsciber.register_to(self.state.tile_publisher, self.state.map._grid)

            for subscibed_complete in self.state.tile_publisher.check_notify(
                self.state.tile_placed
            ):
                for player_id, reward, t, e in subscibed_complete._reward():
                    self.state.players[player_id].points += reward
                    assert player_id == move.player_id

                    meeple = t.internal_claims[e]
                    assert meeple is not None

                    meeple._free_meeple()
                    self.commit(
                        EventPlayerMeepleFreed(
                            player_id=player_id,
                            reward=reward,
                            tile=t._to_model(),
                            placed_on=e,
                        )
                    )

        # Check the player completed a reguar component and claimed
        elif move.placed_on in completed_components:
            player.points += self.state._get_reward(
                self.state.tile_placed, move.placed_on
            )

        # Cleanup intermeidate state variables
        self.state.tile_placed = None

    def _commit_move_place_meeple_pass(self, move: MovePlaceMeeplePass) -> None:
        # Cleanup intermeidate state variables
        self.state.tile_placed = None

    def _commit_event_game_started(self, e: EventGameStarted) -> None:
        """
        Game Started Event
        Engine emits this event
        """
        pass

    def _commit_event_player_meeple_freed(self, e: EventPlayerMeepleFreed) -> None:
        """
        Player Meeple Freed Event
        Meeples are self update. No count tracked on engine
        """
        pass

    def _commit_event_starting_tile_placed(self, e: EventStartingTilePlaced) -> None:
        """
        Starting Tile Placed Event
        Engine emits this event
        """
        pass

    def _commit_event_game_ended_point_limit(
        self, e: EventGameEndedPointLimitReached
    ) -> None:
        self.state.game_over = True

    def _commit_player_drew_tiles(self, e: EventPlayerDrewTiles) -> None:
        """
        Player Drew Tiles Event
        Engine emits this event to a specific player
        """
        pass

    def _commit_public_player_drew_tiles(self, e: PublicEventPlayerDrewTiles) -> None:
        """
        Player Drew Tiles Event
        Engine censors this event to specific players
        """
        pass

    def _commit_event_game_ended_stalemate(self, e: EventGameEndedStaleMate) -> None:
        """
        Game Ended in Stalemate Event
        Engine emits this event to specific players
        """
        pass

    def _commit_event_game_ended_cancelled(self, e: EventGameEndedCancelled) -> None:
        """
        Game Ended in Cancellation Event
        Engine emits this event to specific players
        """
        pass

    def _commit_event_player_banned(self, e: EventPlayerBanned) -> None:
        """
        Game Ended in Player Ban Event
        Engine censors this event to specific player
        """
        pass

    def _commit_event_player_turn_started(self, e: EventPlayerTurnStarted) -> None:
        """
        Player Turn Started Event
        Engine emits this event
        """
        pass

    def _commit_event_player_won(self, e: EventPlayerWon) -> None:
        """
        Player Won Game Event
        Engine emits this event
        """
        pass

    def _commit_event_river_phase_completed(self, e: EventRiverPhaseCompleted) -> None:
        """
        River Phase Completed Event
        Engine emits this event
        """
        pass

    def _check_subscibers(self) -> None:
        pass<|MERGE_RESOLUTION|>--- conflicted
+++ resolved
@@ -87,14 +87,10 @@
         Player Tile Placed Event
         """
         # Get tile from player hand
-<<<<<<< HEAD
-        tile = self.state.players[move.player_id].tiles[move.player_tile_index]
+        tile = self.state.players[move.player_id].tiles.pop(move.player_tile_index)
         while (tile.rotation != move.tile.rotation):
             tile.rotate_clockwise(1)
-=======
-        tile = self.state.players[move.player_id].tiles.pop(move.player_tile_index)
-        tile.rotate_clockwise(move.tile.rotation)
->>>>>>> f6e8fee4
+
 
         self.state.map._grid[move.tile.pos[1]][move.tile.pos[0]] = tile
         self.state.map.placed_tiles.append(tile)
