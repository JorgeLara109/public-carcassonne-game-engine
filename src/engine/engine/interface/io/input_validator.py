from copy import deepcopy
from typing import TYPE_CHECKING

# from helper.utils import print_map
from lib.game.game_logic import TileModifier
from engine.config.game_config import MAX_NUM_TILES_IN_HAND
from lib.config.map_config import MONASTARY_IDENTIFIER, NUM_PLACEABLE_TILE_TYPES
from lib.interface.events.moves.move_place_meeple import (
    MovePlaceMeeple,
    MovePlaceMeeplePass,
)
from lib.interface.events.moves.move_place_tile import MovePlaceTile
from lib.interface.events.moves.typing import MoveType
from lib.interface.queries.base_query import BaseQuery
from lib.interact.tile import Tile
from lib.interact.structure import StructureType

import string

VALID_PLACEABLE_TILE_TYPES = [f"R{i}" for i in range(1, NUM_PLACEABLE_TILE_TYPES + 1)]
VALID_PLACEABLE_TILE_TYPES.extend(
    string.ascii_uppercase[: string.ascii_uppercase.index("X") + 1]
)

VALID_ROTATIONS = [0, 1, 2, 3]
VALID_MEEPLE_PLACEMENTS = Tile.get_starting_tile().internal_claims.keys()
VALID_STRUCTURE_CLAIMS = [
    StructureType.MONASTARY,
    StructureType.CITY,
    StructureType.ROAD,
    StructureType.ROAD_START,
]

if TYPE_CHECKING:
    from engine.state.game_state import GameState


class MoveValidator:
    def __init__(self, state: "GameState"):
        self.state = state

    def validate(self, event: MoveType, query: BaseQuery, player_id: int) -> None:
        self._validate_move(event, query, player_id)

        match event:
            case MovePlaceTile() as e:
                self._validate_place_tile(e, query, player_id)
            case MovePlaceMeeple() as e:
                self._validate_place_meeple(e, query, player_id)
            case MovePlaceMeeplePass() as e:
                self._validate_place_meeple_pass(e, query, player_id)

    def _validate_move(self, e: MoveType, query: BaseQuery, player_id: int) -> None:
        if not e.player_id == player_id:
            raise ValueError(
                "You set the move 'player_id' to a player_id other than your own."
            )

    def _validate_place_tile(
        self, e: MovePlaceTile, query: BaseQuery, player_id: int
    ) -> None:
        x, y = e.tile.pos
        tile: Tile

        # R3
        # print("Validator recieved tile type", e.tile.tile_type)

        # print_map(self.state.map._grid, range(75, 96))

        neighbouring_tiles = {
            edge: Tile.get_external_tile(edge, (x, y), self.state.map._grid)
            for edge in Tile.get_edges()
        }

        # Validate Tile Type
        if e.tile.tile_type not in VALID_PLACEABLE_TILE_TYPES:
            raise ValueError(
                f"You tried placing an invalid tile type - Recieved TileType {e.tile.tile_type}"
            )

        if e.player_tile_index not in range(0, MAX_NUM_TILES_IN_HAND):
            raise ValueError(
                f"You tried placing a tile not in your hand - Incorrect Recieved Tile Index {e.player_tile_index}"
            )

        player = self.state.players[player_id]
        if not any(tile.tile_type == e.tile.tile_type for tile in player.tiles):
            raise ValueError(
                f"You tried placing a tile not in your hand - Tile Type Not in Hand {e.tile.tile_type}"
            )

        tile = self.state.players[player_id].tiles[e.player_tile_index]

        if tile.tile_type != e.tile.tile_type:
            raise ValueError(
                f"You tried placing a tile in your hand but the player tile index mismatched - Player tile index {e.player_tile_index}, Tile Type Given {tile.tile_type}"
            )

        tile = deepcopy(tile)

        # Validate rotation
        if e.tile.rotation not in VALID_ROTATIONS:
            raise ValueError(
                f"You tried placing with an invalid rotation - Recieved Tile Rotation {e.tile.rotation}"
            )

        while tile.rotation != e.tile.rotation:
            tile.rotate_clockwise(1)
        # Validate Tile Pos
        if not any(neighbouring_tiles.values()):
            raise ValueError(
                f"You placed a tile in an empty space - no neighbours at {x, y}"
            )

        # Validating each edge is alighed with a corrrect structure
        river_flag = False
        river_connections = 0

        for edge, neighbour_tile in neighbouring_tiles.items():
            edge_structure = tile.internal_edges[edge]

            # Flag if there is an edge with a river on this tile.
            river_flag = edge_structure == StructureType.RIVER

            if neighbour_tile:
                # Check if edges are aligned with correct structures
                neighbouring_structure = neighbour_tile.internal_edges[
                    Tile.get_opposite(edge)
                ]
<<<<<<< HEAD
                if StructureType.is_compatible(edge_structure, neighboring_edge):
                    # print(tile.tile_type, tile.rotation)
                    # print(neighbour_tile.tile_type, neighbour_tile.rotation)
                    raise ValueError(
                        f"You placed a tile in an mismatched position - {edge} mismatch, your edge is {neighboring_edge} on rotation {tile.rotation} at coordinates {e.tile.pos} != {neighbour_tile.internal_edges[Tile.get_opposite(edge)]} on rotation {neighbour_tile.rotation} at position {neighbour_tile.placed_pos}"
=======
                if not StructureType.is_compatible(
                    edge_structure, neighbouring_structure
                ):
                    # print(tile.tile_type, tile.rotation)
                    # print(neighbour_tile.tile_type, neighbour_tile.rotation)
                    raise ValueError(
                        f"You placed a tile in an mismatched position - {edge} mismatch, your edge is {edge_structure} on rotation {tile.rotation} at coordinates {e.tile.pos} != {neighbouring_structure} on rotation {neighbour_tile.rotation} at position {neighbour_tile.placed_pos}"
>>>>>>> f510846c
                    )

                # Check if we successfully connected a river structure
                if edge_structure == StructureType.RIVER:
                    river_connections += 1
                    assert river_connections <= 1

            # Handling the case where the edge does not have a tile next to it
            # U - Turn handling
            elif edge_structure == StructureType.RIVER:
                # Handling direct u-turns: propagate one out from the proposed disconnected river edge, and check surroundings

                forcast_coordinates_one = {
                    "top_edge": (0, -1),
                    "right_edge": (1, 0),
                    "bottom_edge": (0, 1),
                    "left_edge": (-1, 0),
                }

                extension = forcast_coordinates_one[edge]
                forecast_x = x + extension[0]
                forecast_y = y + extension[1]

                for coords in forcast_coordinates_one.values():
                    checking_x = forecast_x + coords[0]
                    checking_y = forecast_y + coords[1]
                    if not (checking_x == x and checking_y == y):
                        if self.state.map._grid[checking_y][checking_x] is not None:
                            raise ValueError(
                                "You placed a tile that will lead to a U-Turn in the river."
                            )

                # Handling problematic u-turn: if there is two tile away from a disconnected river edge, it means a u-turn has occurred
                forcast_coordinates_two = {
                    "top_edge": (0, -2),
                    "right_edge": (2, 0),
                    "bottom_edge": (0, 2),
                    "left_edge": (-2, 0),
                }
                extension = forcast_coordinates_two[edge]

                # Look at the tile two tiles away from the direction the river is facing on our current tile
                forecast_x = x + extension[0]
                forecast_y = y + extension[1]
                for coords in forcast_coordinates_one.values():
                    checking_x = forecast_x + coords[0]
                    checking_y = forecast_y + coords[1]

                    if self.state.map._grid[checking_y][checking_x] is not None:
                        raise ValueError(
                            "You placed a tile that will lead to a U-Turn in the river."
                        )
        # Check if there is at least one river edge that is connected
        if river_flag and river_connections == 0:
            raise ValueError(
                "You placed a river tile without connecting it to the rest of the river."
            )

    def _validate_place_meeple(
        self, e: MovePlaceMeeple, query: BaseQuery, player_id: int
    ) -> None:
        assert self.state.tile_placed is not None
        if self.state.tile_placed.placed_pos != e.tile.pos:
            raise ValueError(f"You placed a meeple on an invalid tile - {e.tile.pos}")

        if self.state.tile_placed.rotation != e.tile.rotation:
            raise ValueError(
                f"You placed a meeple on a valid tile with an invalid/mismatched rotation - {e.tile.rotation}"
            )

        player = self.state.players[player_id]
        if player._get_available_meeple() is None:
            raise ValueError("You placed a meeple - You don't have one availble")

        if e.placed_on not in VALID_MEEPLE_PLACEMENTS:
            raise ValueError(
                f"You placed a meeple on a invalid structure - Your Strcuture {e.placed_on}"
            )

        if e.placed_on not in [MONASTARY_IDENTIFIER]:
            if self.state._get_claims(self.state.tile_placed, e.placed_on):
                raise ValueError(
                    "You tried placing a meeple on an unclaimable Structure - \
                    adjacent structure claimed by an opponent"
                )

            if (
                self.state.tile_placed.internal_edges[e.placed_on]
                not in VALID_STRUCTURE_CLAIMS
            ):
                raise ValueError(
                    f"You placed a meeple on a invalid edge - Edge Strcuture is {self.state.tile_placed.internal_edges[e.placed_on]}"
                )

        if e.placed_on == MONASTARY_IDENTIFIER:
            if TileModifier.MONASTARY not in self.state.tile_placed.modifiers:
                raise ValueError(
                    "You tried placing a meeple on a Monastary - \
                    There is no Monastary on the tile "
                )

        elif e.placed_on in self.state.tile_placed_claims:
            raise ValueError(
                f"You tried placing a meeple on a edge/structure that is completed - \
                    {e.placed_on} "
            )

    def _validate_place_meeple_pass(
        self, e: MovePlaceMeeplePass, query: BaseQuery, player_id: int
    ) -> None:
        pass<|MERGE_RESOLUTION|>--- conflicted
+++ resolved
@@ -127,13 +127,6 @@
                 neighbouring_structure = neighbour_tile.internal_edges[
                     Tile.get_opposite(edge)
                 ]
-<<<<<<< HEAD
-                if StructureType.is_compatible(edge_structure, neighboring_edge):
-                    # print(tile.tile_type, tile.rotation)
-                    # print(neighbour_tile.tile_type, neighbour_tile.rotation)
-                    raise ValueError(
-                        f"You placed a tile in an mismatched position - {edge} mismatch, your edge is {neighboring_edge} on rotation {tile.rotation} at coordinates {e.tile.pos} != {neighbour_tile.internal_edges[Tile.get_opposite(edge)]} on rotation {neighbour_tile.rotation} at position {neighbour_tile.placed_pos}"
-=======
                 if not StructureType.is_compatible(
                     edge_structure, neighbouring_structure
                 ):
@@ -141,7 +134,6 @@
                     # print(neighbour_tile.tile_type, neighbour_tile.rotation)
                     raise ValueError(
                         f"You placed a tile in an mismatched position - {edge} mismatch, your edge is {edge_structure} on rotation {tile.rotation} at coordinates {e.tile.pos} != {neighbouring_structure} on rotation {neighbour_tile.rotation} at position {neighbour_tile.placed_pos}"
->>>>>>> f510846c
                     )
 
                 # Check if we successfully connected a river structure
