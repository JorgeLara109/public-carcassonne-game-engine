--- conflicted
+++ resolved
@@ -104,12 +104,6 @@
         # Validating each edge is alighed with a corrrect structure
         river_flag = False
         river_connections = 0
-<<<<<<< HEAD
-        for edge, neighbour_tile in neighbouring_tiles.items():
-            # for row in self.state.map._grid[75:96]:
-            #     print([col for col in row[75:96]])
-=======
->>>>>>> 2d446fa3
 
         for edge, neighbour_tile in neighbouring_tiles.items():
             edge_structure = tile.internal_edges[edge]
@@ -153,11 +147,7 @@
                 for coords in forcast_coordinates_one.values():
                     checking_x = forecast_x + coords[0]
                     checking_y = forecast_y + coords[1]
-<<<<<<< HEAD
-                    if checking_x != x or checking_y != y:
-=======
                     if not (checking_x == x and checking_y == y):
->>>>>>> 2d446fa3
                         if self.state.map._grid[checking_y][checking_x] is not None:
                             raise ValueError(
                                 "You placed a tile that will lead to a U-Turn in the river."
