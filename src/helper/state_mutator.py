--- conflicted
+++ resolved
@@ -119,11 +119,6 @@
         }
 
         self.state.map.start_river_phase()
-<<<<<<< HEAD
-
-        self.state.map.start_river_phase()
-=======
->>>>>>> 0372a29e
 
     def _commit_event_player_meeple_freed(self, e: EventPlayerMeepleFreed) -> None:
         self.state.players_meeples[e.player_id] += 1
