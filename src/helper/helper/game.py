from lib.interact.tile import StructureType, Tile
from lib.interface.queries.query_place_tile import QueryPlaceTile
from lib.interface.queries.query_place_meeple import QueryPlaceMeeple
from lib.interface.queries.typing import QueryType
from lib.interface.events.moves.move_place_meeple import (
    MovePlaceMeeple,
    MovePlaceMeeplePass,
)
from lib.interface.events.moves.move_place_tile import MovePlaceTile
from lib.interface.events.moves.typing import MoveType
from helper.client_state import ClientSate
from helper.state_mutator import StateMutator
from helper.interface import Connection
from lib.models.tile_model import TileModel


class Game:
    def __init__(self) -> None:
        self.state = ClientSate()
        self.mutator = StateMutator(self.state)
        self.connection = Connection()

    def get_next_query(self) -> QueryType:
        query = self.connection.get_next_query()

        new_events_mark = len(self.state.event_history)
        for i, record in query.update.items():
            self.mutator.commit(i, record)
        self.state.new_events = new_events_mark

        return query

    def send_move(self, move: MoveType) -> None:
        self.connection.send_move(move)

    def move_place_tile(
        self, query: QueryPlaceTile, tile: TileModel, tile_index: int
    ) -> MovePlaceTile:
        return MovePlaceTile(
            player_id=self.state.me.player_id, tile=tile, player_tile_index=tile_index
        )

    def move_place_meeple(
        self, query: QueryPlaceMeeple, tile: TileModel, placed_on: str
    ) -> MovePlaceMeeple:
        return MovePlaceMeeple(
            player_id=self.state.me.player_id, tile=tile, placed_on=placed_on
        )

    def move_place_meeple_pass(self, query: QueryPlaceMeeple) -> MovePlaceMeeplePass:
        return MovePlaceMeeplePass(
            player_id=self.state.me.player_id,
        )

    def can_place_tile_at(self, tile: Tile, x: int, y: int) -> bool:
        if self.state.map._grid[y][x]:
            return False  # Already occupied

        directions = {
            (0, -1): "top_edge",
            (1, 0): "right_edge",
            (0, 1): "bottom_edge",
            (-1, 0): "left_edge",
        }

        edge_opposite = {
            "top_edge": "bottom_edge",
            "bottom_edge": "top_edge",
            "left_edge": "right_edge",
            "right_edge": "left_edge",
        }

        print(f"Checking if tile can be placed {x, y}")
        has_any_neighbour = False

        for _ in range(4):  # Try all 4 rotations
            has_any_neighbour = False  # reset for each rotation

            for (dx, dy), edge in directions.items():
                nx, ny = x + dx, y + dy

                print(
                    f"Checking if tile neighbour compatible - {nx, ny} with rotation {tile.rotation}"
                )

                if not (
                    0 <= ny < len(self.state.map._grid)
                    and 0 <= nx < len(self.state.map._grid[0])
                ):
                    continue

                neighbour_tile = self.state.map._grid[ny][nx]

                if neighbour_tile is None:
                    continue

                has_any_neighbour = True
                # print(tile.internal_edges[edge], edge, tile.rotation, tile.tile_type)
                # print(neighbour_tile.internal_edges[edge_opposite[edge]])
<<<<<<< HEAD
                if StructureType.is_compatible(
=======
                if not StructureType.is_compatible(
>>>>>>> f510846c
                    tile.internal_edges[edge],
                    neighbour_tile.internal_edges[edge_opposite[edge]],
                ):
                    print("Edge Missmatch")
                    break  # mismatch, try next rotation

            else:
                if has_any_neighbour:
                    print("Returning True")
                    return True

            tile.rotate_clockwise(1)

        return False<|MERGE_RESOLUTION|>--- conflicted
+++ resolved
@@ -97,11 +97,7 @@
                 has_any_neighbour = True
                 # print(tile.internal_edges[edge], edge, tile.rotation, tile.tile_type)
                 # print(neighbour_tile.internal_edges[edge_opposite[edge]])
-<<<<<<< HEAD
-                if StructureType.is_compatible(
-=======
                 if not StructureType.is_compatible(
->>>>>>> f510846c
                     tile.internal_edges[edge],
                     neighbour_tile.internal_edges[edge_opposite[edge]],
                 ):
