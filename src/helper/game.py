--- conflicted
+++ resolved
@@ -1,7 +1,4 @@
-<<<<<<< HEAD
 from lib.interact.tile import Tile
-=======
->>>>>>> 3764ce44
 from lib.interface.queries.query_place_tile import QueryPlaceTile
 from lib.interface.queries.query_place_meeple import QueryPlaceMeeple
 from lib.interface.queries.typing import QueryType
@@ -52,9 +49,7 @@
     def move_place_meeple_pass(self, query: QueryPlaceMeeple) -> MovePlaceMeeplePass:
         return MovePlaceMeeplePass(
             player_id=self.state.me.player_id,
-<<<<<<< HEAD
         )
-
     def can_place_tile_at(self, tile: Tile, x: int, y: int) -> bool:
         if self.state.map._grid[y][x]:
             return False  # Already occupied
@@ -99,25 +94,17 @@
 
                 has_any_neighbour = True
 
-                print("Cooked 1")
-
                 if tile.internal_edges(edge) != neighbour_tile.internal_edges(
                     edge_opposite[edge]
                 ):
                     print("Edge Missmatch")
                     break  # mismatch, try next rotation
 
-                print("Cooked 2")
-
             else:
                 if has_any_neighbour:
                     print("Returning True")
                     return True
 
-            print("Rotating")
             tile.rotate_clockwise(1)
 
-        return False
-=======
-        )
->>>>>>> 3764ce44
+        return False