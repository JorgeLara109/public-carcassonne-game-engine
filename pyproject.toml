--- conflicted
+++ resolved
@@ -18,23 +18,6 @@
 engine = { workspace = true }
 helper = { workspace = true }
 
-<<<<<<< HEAD
-[dependency-groups]
-dev = [
-    "mypy>=1.16.1",
-    "pre-commit>=4.2.0",
-    "ruff>=0.12.0",
-]
-
-[tool.mypy]
-files = "src"
-python_executable = ".venv/bin/python"
-strict = "true"
-disable_error_code = "import-untyped"
-exclude= 'example_submissions'
-explicit_package_bases = True
-=======
 [tool.uv]
 dev-dependencies = ["lib", "engine", "helper", "mypy", "pre-commit"]
-package = false
->>>>>>> 8e8008a3
+package = false